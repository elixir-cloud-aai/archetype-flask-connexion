--- conflicted
+++ resolved
@@ -28,11 +28,7 @@
     Returns:
         Connexion app instance.
     """
-<<<<<<< HEAD
-    # Create a Config class instance for parameters validation
-    conf = ConfigParser(config).config
-    logger.info(f"Configuration file '{config}' parsed.")
-=======
+
     # Parse config parameters and format logging
     conf = ConfigParser(config, format_logs=True).config
     logger.info(f"Log formatting configured.")
@@ -40,7 +36,6 @@
         logger.info(f"Configuration file '{config}' parsed.")
     else:
         logger.info(f"Default app configuration used.")
->>>>>>> 66016709
 
     # Create Connexion app
     cnx_app = create_connexion_app(conf)
@@ -50,8 +45,6 @@
     cnx_app = register_error_handlers(cnx_app)
     logger.info(f"Error handlers registered.")
 
-<<<<<<< HEAD
-=======
     # Enable cross-origin resource sharing
     enable_cors(cnx_app.app)
     logger.info(f"CORS enabled.")
@@ -65,7 +58,6 @@
     else:
         logger.info(f"No OpenAPI specifications provided.")
 
->>>>>>> 66016709
     # Register MongoDB
     if conf.db:
         cnx_app.app.config['FOCA'].db = register_mongodb(
@@ -83,20 +75,4 @@
     else:
         logger.info(f"No support for background tasks configured.")
 
-<<<<<<< HEAD
-    # Register OpenAPI specs
-    if conf.api.specs:
-        cnx_app = register_openapi(
-            app=cnx_app,
-            specs=conf.api.specs,
-        )
-    else:
-        logger.info(f"No OpenAPI specifications provided.")
-
-    # Enable cross-origin resource sharing
-    enable_cors(cnx_app.app)
-    logger.info(f"CORS enabled.")
-
-=======
->>>>>>> 66016709
     return cnx_app