"""YAML config parser and access/validation functions."""

from itertools import chain
import logging
import os
from typing import (Any, List, Mapping)

import yaml

from addict import Dict


# Get logger instance
logger = logging.getLogger(__name__)


class YAMLConfigParser(Dict):
    """Config parser for YAML files.

    Allows sequential updating of configs via file paths and environment
    variables. Uses the `addict` package for updating config dictionaries.
    """

    def update_from_yaml(
        self,
        config_paths: List[Any] = [],
        config_vars: List[Any] = [],
    ) -> str:
        """Updates config dictionary from file paths or environment variables
        pointing to one or more YAML files.

        Multiple file paths and environment variables are accepted. Moreover,
        a given environment variable may point to several files, with paths
        separated by colons. All available file paths/pointers are used to
        update the dictionary in a sequential order, with nested dictionary
        entries being successively and recursively overridden. In other words:
        if a given nested dictionary key occurs in multiple YAML files, its
        last value will be retained. File paths in the `config_paths` list are
        used first (lowest precedence), from the first to the last item/path,
        followed by file paths pointed to by the environment variables in
        `config_vars` (highest precedence), from the first to the last
        item/variable. If a given variable points to multiple file paths, these
        will be used for updating from the first to the last path.

        Args:
            config_paths: List of YAML file paths.

            config_vars: List of environment variables, each pointing to one or
            more YAML files, separated by colons; unset variables are ignored.

        Returns:
            A string of all file paths that were used to update the dictionary,
            separated by colons.

        Raises:
            FileNotFoundError: Any of the files were not found.
            PermissionError: Any of the files were not accessible.
        """
        # Get ordered list of file paths
        paths = config_paths + [os.environ.get(var) for var in config_vars]
        paths = list(filter(None, paths))
        paths = [item.split(':') for item in paths]
        paths = list(chain.from_iterable(paths))

        # Update dictionary
        for path in paths:
            try:
                with open(path) as f:
                    self.update(yaml.safe_load(f))
            except (FileNotFoundError, PermissionError):
                raise

        return ':'.join(paths)
<<<<<<< HEAD
=======


def get_conf_type(
    config: Mapping[Any, Any],
    *args: str,
    types: Any = False,
    invert_types: bool = False,
    touchy: bool = True
):
    """Returns the value corresponding to a chain of keys from a nested
    dictionary.

    Args:
        config: Dictionary containing config values.

        `*args`: Keys of nested dictionary, from outer to innermost.

        types: Tuple of allowed types for return values; if `False`, no
        checking is done.

        invert_types: Types specified in parameter `types` are *forbidden*;
        ignored if `types` is `False`.

        touchy: If `True`, exceptions will raise `SystemExit(1)`; otherwise
        exceptions are re-raised.

    Raises:
        AttributeError: May occur when an illegal value is provided for
        `*args`; raised only if `touchy` is `False`.

        KeyError: Raised when dictionary keys passed in `*args` are not
        available and `touchy` is `False`.

        TypeError: The return value is not of any of the allowed `types` or
        is among any of the forbidden `types` (if `invert_types` is `True`);
        only raised if `touchy` is `False`.

        SystemExit: Raised if any exception occurs and `touchy` is `True`.
    """
    # Get value for list of keys
    keys = list(args)
    try:
        val = config[keys.pop(0)]
        while keys:
            val = val[keys.pop(0)]

        # Check type
        if types:
            if not invert_types:
                if not isinstance(val, types):
                    raise TypeError(
                        (
                            "Value '{val}' expected to be of type '{types}', "
                            "but is of type '{type}'."
                        ).format(
                            val=val,
                            types=types,
                            type=type(val),
                        )
                    )
            else:
                if isinstance(val, types):
                    raise TypeError(
                        (
                            "Type '{type}' of value '{val}' is forbidden."
                        ).format(
                            type=type(val),
                            val=val,
                        )
                    )

    except (AttributeError, KeyError, TypeError, ValueError) as e:

        if touchy:
            logger.exception(
                (
                    'Config file corrupt. Execution aborted. Original error '
                    'message: {type}: {msg}'
                ).format(
                    type=type(e).__name__,
                    msg=e,
                )
            )
            raise SystemExit(1)

        else:
            raise

    else:
        return val


def get_conf(
    config: Mapping[str, Any],
    *args: str,
    touchy: bool = True
):
    """Returns the value corresponding to a chain of keys from a nested
    dictionary. Extracts only 'leafs' of nested dictionary.

    Shortcut for ```get_conf_type(
    config, *args, types=(dict, list),
    invert_types=True```

    See signature for `get_conf_type()` for info on arguments and errors.
    """
    return get_conf_type(
        config,
        *args,
        types=(dict, list),
        invert_types=True,
        touchy=touchy,
    )
>>>>>>> 9867545f
<|MERGE_RESOLUTION|>--- conflicted
+++ resolved
@@ -1,189 +1,22 @@
-"""YAML config parser and access/validation functions."""
-
-from itertools import chain
 import logging
-import os
-from typing import (Any, List, Mapping)
+from typing import Dict
 
 import yaml
 
-from addict import Dict
-
+from foca.models.config import Config
 
 # Get logger instance
 logger = logging.getLogger(__name__)
 
 
-class YAMLConfigParser(Dict):
-    """Config parser for YAML files.
+class YAMLConfigParser():
+    """Config class for database config handling"""
 
-    Allows sequential updating of configs via file paths and environment
-    variables. Uses the `addict` package for updating config dictionaries.
-    """
+    def __init__(self, config) -> None:
+        """Initialise config structure"""
+        self.config = Config(**self.parse_yaml(config))
 
-    def update_from_yaml(
-        self,
-        config_paths: List[Any] = [],
-        config_vars: List[Any] = [],
-    ) -> str:
-        """Updates config dictionary from file paths or environment variables
-        pointing to one or more YAML files.
-
-        Multiple file paths and environment variables are accepted. Moreover,
-        a given environment variable may point to several files, with paths
-        separated by colons. All available file paths/pointers are used to
-        update the dictionary in a sequential order, with nested dictionary
-        entries being successively and recursively overridden. In other words:
-        if a given nested dictionary key occurs in multiple YAML files, its
-        last value will be retained. File paths in the `config_paths` list are
-        used first (lowest precedence), from the first to the last item/path,
-        followed by file paths pointed to by the environment variables in
-        `config_vars` (highest precedence), from the first to the last
-        item/variable. If a given variable points to multiple file paths, these
-        will be used for updating from the first to the last path.
-
-        Args:
-            config_paths: List of YAML file paths.
-
-            config_vars: List of environment variables, each pointing to one or
-            more YAML files, separated by colons; unset variables are ignored.
-
-        Returns:
-            A string of all file paths that were used to update the dictionary,
-            separated by colons.
-
-        Raises:
-            FileNotFoundError: Any of the files were not found.
-            PermissionError: Any of the files were not accessible.
-        """
-        # Get ordered list of file paths
-        paths = config_paths + [os.environ.get(var) for var in config_vars]
-        paths = list(filter(None, paths))
-        paths = [item.split(':') for item in paths]
-        paths = list(chain.from_iterable(paths))
-
-        # Update dictionary
-        for path in paths:
-            try:
-                with open(path) as f:
-                    self.update(yaml.safe_load(f))
-            except (FileNotFoundError, PermissionError):
-                raise
-
-        return ':'.join(paths)
-<<<<<<< HEAD
-=======
-
-
-def get_conf_type(
-    config: Mapping[Any, Any],
-    *args: str,
-    types: Any = False,
-    invert_types: bool = False,
-    touchy: bool = True
-):
-    """Returns the value corresponding to a chain of keys from a nested
-    dictionary.
-
-    Args:
-        config: Dictionary containing config values.
-
-        `*args`: Keys of nested dictionary, from outer to innermost.
-
-        types: Tuple of allowed types for return values; if `False`, no
-        checking is done.
-
-        invert_types: Types specified in parameter `types` are *forbidden*;
-        ignored if `types` is `False`.
-
-        touchy: If `True`, exceptions will raise `SystemExit(1)`; otherwise
-        exceptions are re-raised.
-
-    Raises:
-        AttributeError: May occur when an illegal value is provided for
-        `*args`; raised only if `touchy` is `False`.
-
-        KeyError: Raised when dictionary keys passed in `*args` are not
-        available and `touchy` is `False`.
-
-        TypeError: The return value is not of any of the allowed `types` or
-        is among any of the forbidden `types` (if `invert_types` is `True`);
-        only raised if `touchy` is `False`.
-
-        SystemExit: Raised if any exception occurs and `touchy` is `True`.
-    """
-    # Get value for list of keys
-    keys = list(args)
-    try:
-        val = config[keys.pop(0)]
-        while keys:
-            val = val[keys.pop(0)]
-
-        # Check type
-        if types:
-            if not invert_types:
-                if not isinstance(val, types):
-                    raise TypeError(
-                        (
-                            "Value '{val}' expected to be of type '{types}', "
-                            "but is of type '{type}'."
-                        ).format(
-                            val=val,
-                            types=types,
-                            type=type(val),
-                        )
-                    )
-            else:
-                if isinstance(val, types):
-                    raise TypeError(
-                        (
-                            "Type '{type}' of value '{val}' is forbidden."
-                        ).format(
-                            type=type(val),
-                            val=val,
-                        )
-                    )
-
-    except (AttributeError, KeyError, TypeError, ValueError) as e:
-
-        if touchy:
-            logger.exception(
-                (
-                    'Config file corrupt. Execution aborted. Original error '
-                    'message: {type}: {msg}'
-                ).format(
-                    type=type(e).__name__,
-                    msg=e,
-                )
-            )
-            raise SystemExit(1)
-
-        else:
-            raise
-
-    else:
-        return val
-
-
-def get_conf(
-    config: Mapping[str, Any],
-    *args: str,
-    touchy: bool = True
-):
-    """Returns the value corresponding to a chain of keys from a nested
-    dictionary. Extracts only 'leafs' of nested dictionary.
-
-    Shortcut for ```get_conf_type(
-    config, *args, types=(dict, list),
-    invert_types=True```
-
-    See signature for `get_conf_type()` for info on arguments and errors.
-    """
-    return get_conf_type(
-        config,
-        *args,
-        types=(dict, list),
-        invert_types=True,
-        touchy=touchy,
-    )
->>>>>>> 9867545f
+    @staticmethod
+    def parse_yaml(conf: str) -> Dict:
+        with open(conf) as config_file:
+            return yaml.safe_load(config_file)